name: Build CI

on:
  push:
  pull_request:
    paths:
    - 'code/**'
    - 'tests/**'
    - '.github/workflows/**'
  release:
    types: [published]
  check_suite:
    types: [rerequested]

jobs:
  micropython:
    strategy:
        matrix:
            os:
                - ubuntu-16.04
                - macos-10.14
    runs-on: ${{ matrix.os }}
    steps:
    - name: Dump GitHub context
      env:
        GITHUB_CONTEXT: ${{ toJson(github) }}
      run: echo "$GITHUB_CONTEXT"
    - name: Set up Python 3.8
      uses: actions/setup-python@v1
      with:
        python-version: 3.8

    - name: Versions
      run: |
        gcc --version
        python3 --version
    - name: Checkout ulab
      uses: actions/checkout@v1

    - name: Checkout micropython repo
      uses: actions/checkout@v2
      with:
        repository: micropython/micropython
        path: micropython

    - name: Run build.sh
      run: ./build.sh

<<<<<<< HEAD
  circuitpython:
    strategy:
        matrix:
            os:
                - ubuntu-16.04
                - macos-10.14
    runs-on: ${{ matrix.os }}
    steps:
    - name: Dump GitHub context
      env:
        GITHUB_CONTEXT: ${{ toJson(github) }}
      run: echo "$GITHUB_CONTEXT"
    - name: Set up Python 3.5
      uses: actions/setup-python@v1
      with:
        python-version: 3.8

    - name: Versions
      run: |
        gcc --version
        python3 --version

    - name: Checkout ulab
      uses: actions/checkout@v1

    - name: Install requirements
      run: |
        if type -path apt-get; then
            sudo apt-get install gettext
        else
            brew install gettext
            echo >>$GITHUB_PATH /usr/local/opt/gettext/bin
        fi

    - name: Run build-cp.sh
      run: ./build-cp.sh
=======
#  circuitpython:
#    strategy:
#        matrix:
#            os:
#                - ubuntu-16.04
#                - macos-10.14
#    runs-on: ${{ matrix.os }}
#    steps:
#    - name: Dump GitHub context
#      env:
#        GITHUB_CONTEXT: ${{ toJson(github) }}
#      run: echo "$GITHUB_CONTEXT"
#    - name: Set up Python 3.5
#      uses: actions/setup-python@v1
#      with:
#        python-version: 3.8
#
#    - name: Versions
#      run: |
#        gcc --version
#        python3 --version
#
#    - name: Checkout ulab
#      uses: actions/checkout@v1
#
#    - name: Install requirements
#      run: |
#        if type -path apt-get; then
#            sudo apt-get install gettext
#        else
#            brew install gettext
#            echo >>$GITHUB_PATH /usr/local/opt/gettext/bin
#        fi
#
#    - name: Run build-cp.sh
#      run: ./build-cp.sh
>>>>>>> 5a491d4c
<|MERGE_RESOLUTION|>--- conflicted
+++ resolved
@@ -46,44 +46,6 @@
     - name: Run build.sh
       run: ./build.sh
 
-<<<<<<< HEAD
-  circuitpython:
-    strategy:
-        matrix:
-            os:
-                - ubuntu-16.04
-                - macos-10.14
-    runs-on: ${{ matrix.os }}
-    steps:
-    - name: Dump GitHub context
-      env:
-        GITHUB_CONTEXT: ${{ toJson(github) }}
-      run: echo "$GITHUB_CONTEXT"
-    - name: Set up Python 3.5
-      uses: actions/setup-python@v1
-      with:
-        python-version: 3.8
-
-    - name: Versions
-      run: |
-        gcc --version
-        python3 --version
-
-    - name: Checkout ulab
-      uses: actions/checkout@v1
-
-    - name: Install requirements
-      run: |
-        if type -path apt-get; then
-            sudo apt-get install gettext
-        else
-            brew install gettext
-            echo >>$GITHUB_PATH /usr/local/opt/gettext/bin
-        fi
-
-    - name: Run build-cp.sh
-      run: ./build-cp.sh
-=======
 #  circuitpython:
 #    strategy:
 #        matrix:
@@ -119,5 +81,4 @@
 #        fi
 #
 #    - name: Run build-cp.sh
-#      run: ./build-cp.sh
->>>>>>> 5a491d4c
+#      run: ./build-cp.sh