--- conflicted
+++ resolved
@@ -270,7 +270,6 @@
 MP_DEFINE_CONST_FUN_OBJ_1(linalg_inv_obj, linalg_inv);
 #endif
 
-<<<<<<< HEAD
 #if ULAB_MAX_DIMS > 1
 
 //| def solve_triangular(A: ulab.numpy.ndarray, b: ulab.numpy.ndarray, lower: bool) -> ulab.numpy.ndarray:
@@ -311,10 +310,7 @@
 
 #endif
 
-//| def norm(x: ulab.array) -> float:
-=======
 //| def norm(x: ulab.numpy.ndarray) -> float:
->>>>>>> 6e0b9bb7
 //|    """
 //|    :param ~ulab.numpy.ndarray x: a vector or a matrix
 //|
