--- conflicted
+++ resolved
@@ -32,11 +32,7 @@
 #include "user/user.h"
 #include "vector/vectorise.h"
 
-<<<<<<< HEAD
 #define ULAB_VERSION 1.3.0
-=======
-#define ULAB_VERSION 1.2.8
->>>>>>> f82d3947
 #define xstr(s) str(s)
 #define str(s) #s
 #if ULAB_NUMPY_COMPATIBILITY
