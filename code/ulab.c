--- conflicted
+++ resolved
@@ -33,11 +33,7 @@
 #include "user/user.h"
 #include "utils/utils.h"
 
-<<<<<<< HEAD
-#define ULAB_VERSION 4.2.1
-=======
-#define ULAB_VERSION 4.3.0
->>>>>>> 0640f900
+#define ULAB_VERSION 4.3.1
 #define xstr(s) str(s)
 #define str(s) #s
 
