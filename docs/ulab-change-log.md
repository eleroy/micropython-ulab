--- conflicted
+++ resolved
@@ -1,17 +1,9 @@
-<<<<<<< HEAD
-Fri, 16 Jun  2021
-
-version 3.2.1
-
-    fix compile error on SAMD devices
-
-Wed, 14 Jun 2021
-
-version 3.2.0
-
-    add flat iterator
-
-=======
+Thu, 22 Jul 2021
+
+version 3.3.2
+
+    fix compilation error on SAMD devices
+
 Thu, 22 Jul 2021
 
 version 3.3.1
@@ -30,7 +22,6 @@
 
     add flatiter/flat to ndarray methods
     
->>>>>>> 8d93ddea
 Tue, 22 Jun 2021
 
 version 3.1.1
