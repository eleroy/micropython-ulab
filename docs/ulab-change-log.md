Mon, 23 Nov 2020

<<<<<<< HEAD
version 1.4.8

    fixed convolve
=======
version 1.4.7.

    fixed iteration loop in norm
>>>>>>> f6f95f39

Fri, 20 Nov 2020

version 1.4.6

    fixed interp

Thu, 19 Nov 2020

version 1.4.5

    eliminated fatal micropython error in ndarray_init_helper

version 1.4.4

    fixed min, max

version 1.4.3

    fixed full, zeros, ones

version 1.4.2

    fixed dtype

Wed, 18 Nov 2020

version 1.4.1.

    fixed std

version 1.4.0

    removed size from linalg

version 1.3.8

    fixed trapz

Tue, 17 Nov 2020

version 1.3.7

    fixed in-place power, in-place divide, roll

Mon, 16 Nov 2020

version 1.3.6

    fixed eye

Mon, 16 Nov 2020

version 1.3.5

    fixed trace

Mon, 16 Nov 2020

version 1.3.4

    fixed clip

Mon, 16 Nov 2020

version 1.3.3

    added function pointer option to some binary operators

Fri, 13 Nov 2020

version 1.3.2

    implemented function pointer option in vectorise

Thu, 12 Nov 2020

version 1.3.1

    factored out some of the math functions in re-usable form

Wed, 11 Nov 2020

version 1.3.0

    added dtype function/method/property

Wed, 11 Nov 2020

version 1.2.8

    improved the accuracy of sum for float types

Wed, 11 Nov 2020

version 1.2.7

    fixed transpose
    improved the accuracy of trapz

Tue, 10 Nov 2020

version 1.2.6

    fixed slicing

Mon, 9 Nov 2020

version 1.2.5

    fixed array casting glitch in make_new_core

Mon, 9 Nov 2020

version 1.2.4

    sum/mean/std can flatten the arrays now

Tue, 3 Nov 2020

version 1.2.1

    fixed pointer issue in eig, and corrected the docs

Tue, 3 Nov 2020

version 1.2.0

    added median function

Tue, 3 Nov 2020

version 1.1.4

    fixed norm and shape

Mon, 2 Nov 2020

version 1.1.3

    fixed small glitch in diagonal, and ndarray_make_new_core

Sun, 1 Nov 2020

version 1.1.1

    fixed compilation error for 4D

Sat, 31 Oct 2020

version 1.1.0

    added the diagonal function

Fri, 30 Oct 2020

version 1.0.0

    added :
        support for tensors of rank 4
        proper broadcasting
        views
        .tobytes()
        concatenate
        cross
        full
        logspace
        in-place operators

Sat, 25 Oct 2020

version 0.54.5

    wrong type in slices raise TypeError exception

Fri, 23 Oct 2020

version 0.54.4

    fixed indexing error in slices

Mon, 17 Aug 2020

version 0.54.3

    fixed small error in linalg

Mon, 03 Aug 2020

version 0.54.2

    argsort throws an error, if the array is longer than 65535

Wed, 29 Jul 2020

version 0.54.1

    changed to size_t for the length of arrays

Thu, 23 Jul 2020

version 0.54.0

    added norm to linalg

Wed, 22 Jul 2020

version 0.53.2

    added circuitpython documentation stubs to the source files

Wed, 22 Jul 2020

version 0.53.1

    fixed arange with negative steps

Mon, 20 Jul 2020

version 0.53.0

    added arange to create.c

Thu, 16 Jul 2020

version 0.52.0

    added trapz to approx

Mon, 29 Jun 2020

version 0.51.1

    fixed argmin/argmax issue

Fri, 19 Jun 2020

version 0.51.0

    add sosfilt to the filter sub-module

Fri, 12 Jun 2020

version 0.50.2

    fixes compilation error in openmv

Mon, 1 Jun 2020

version 0.50.1

    fixes error in numerical max/min

Mon, 18 May 2020

version 0.50.0

    move interp to the approx sub-module

Wed, 06 May 2020

version 0.46.0

    add curve_fit to the approx sub-module

version 0.44.0

    add approx sub-module with newton, fmin, and bisect functions

Thu, 30 Apr 2020

version 0.44.0

    add approx sub-module with newton, fmin, and bisect functions

Tue, 19 May 2020

version 0.46.1

    fixed bad error in binary_op

Wed, 6 May 2020

version 0.46

    added vectorisation of python functions

Sat, 2 May 2020

version 0.45.0

    add equal/not_equal to the compare module

Tue, 21 Apr 2020

version 0.42.0

    add minimum/maximum/clip functions

Mon, 20 Apr 2020

version 0.41.6

    argument handling improvement in polyfit

Mon, 20 Apr 2020

version 0.41.5

    fix compilation errors due to https://github.com/micropython/micropython/commit/30840ebc9925bb8ef025dbc2d5982b1bfeb75f1b

Sat, 18 Apr 2020

version 0.41.4

    fix compilation error on hardware ports

Tue, 14 Apr 2020

version 0.41.3

    fix indexing error in dot function

Thu, 9 Apr 2020

version 0.41.2

    fix transpose function

Tue, 7 Apr 2020

version 0.41.2

    fix discrepancy in argmin/argmax behaviour

Tue, 7 Apr 2020

version 0.41.1

    fix error in argsort

Sat, 4 Apr 2020

version 0.41.0

    implemented == and != binary operators

Fri, 3 Apr 2020

version 0.40.0

    added trace to linalg

Thu, 2 Apr 2020

version 0.39.0

    added the ** operator, and operand swapping in binary operators

Thu, 2 Apr 2020

version 0.38.1

    added fast option, when initialising from ndarray_properties

Thu, 12 Mar 2020

version 0.38.0

    added initialisation from ndarray, and the around function

Tue, 10 Mar 2020

version 0.37.0

    added Cholesky decomposition to linalg.c

Thu, 27 Feb 2020

version 0.36.0

    moved zeros, ones, eye and linspace into separate module (they are still bound at the top level)

Thu, 27 Feb 2020

version 0.35.0

    Move zeros, ones back into top level ulab module

Tue, 18 Feb 2020

version 0.34.0

    split ulab into multiple modules

Sun, 16 Feb 2020

version 0.33.2

    moved properties into ndarray_properties.h, implemented pointer arithmetic in fft.c to save some time

Fri, 14 Feb 2020

version 0.33.1

    added the __name__attribute to all sub-modules

Thu, 13 Feb 2020

version 0.33.0

    sub-modules are now proper sub-modules of ulab

Mon, 17 Feb 2020

version 0.32.1

    temporary fix for issue #40

Tue, 11 Feb 2020

version 0.32.0

    added itemsize, size and shape attributes to ndarrays, and removed rawsize

Mon, 10 Feb 2020

version 0.31.0

    removed asbytearray, and added buffer protocol to ndarrays, fixed bad error in filter.c

Sun, 09 Feb 2020

version 0.30.2

    fixed slice_length in ndarray.c

Sat, 08 Feb 2020

version 0.30.1

    fixed typecode error, added variable inspection, and replaced ternary operators in filter.c

Fri, 07 Feb 2020

version 0.30.0

    ulab functions can arbitrarily be excluded from the firmware via the ulab.h configuration file

Thu, 06 Feb 2020

version 0.27.0

    add convolve, the start of a 'filter' functionality group

Wed, 29 Jan 2020

version 0.26.7

    fixed indexing error in linalg.dot

Mon, 20 Jan 2020

version 0.26.6

    replaced MP_ROM_PTR(&mp_const_none_obj), so that module can be compiled for the nucleo board

Tue, 7 Jan 2020

version 0.26.5

    fixed glitch in numerical.c, numerical.h

Mon, 6 Jan 2020

version 0.26.4

    switched version constant to string

Tue, 31 Dec 2019

version 0.263

    changed declaration of ulab_ndarray_type to extern

Fri, 29 Nov 2019

version 0.262

    fixed error in macro in vectorise.h

Thu, 28 Nov 2019

version 0.261

    fixed bad indexing error in linalg.dot

Tue, 6 Nov 2019

version 0.26

    added in-place sorting (method of ndarray), and argsort

Mon, 4 Nov 2019

version 0.25

    added first implementation of sort, and fixed section on compiling the module in the manual

Thu, 31 Oct 2019

version 0.24

    added diff to numerical.c

Tue, 29 Oct 2019

version 0.23

    major revamp of subscription method

Sat, 19 Oct 2019

version 0.21

    fixed trivial bug in .rawsize()

Sat, 19 Oct 2019

version 0.22

    fixed small error in linalg_det, and implemented linalg_eig.


Thu, 17 Oct 2019

version 0.21

    implemented uniform interface for fft, and spectrum, and added ifft.

Wed, 16 Oct 2019

version 0.20

    Added flip function to numerical.c, and moved the size function to linalg. In addition,
    size is a function now, and not a method.

Tue, 15 Oct 2019

version 0.19

    fixed roll in numerical.c: it can now accept the axis=None keyword argument, added determinant to linalg.c

Mon, 14 Oct 2019

version 0.18

    fixed min/man function in numerical.c; it conforms to numpy behaviour

Fri, 11 Oct 2019

version 0.171

    found and fixed small bux in roll function

Fri, 11 Oct 2019

version 0.17

    universal function can now take arbitrary typecodes

Fri, 11 Oct 2019

version 0.161

    fixed bad error in iterator, and make_new_ndarray

Thu, 10 Oct 2019

varsion 0.16

    changed ndarray to array in ulab.c, so as to conform to numpy's notation
    extended subscr method to include slices (partially works)

Tue, 8 Oct 2019

version 0.15

    added inv, neg, pos, and abs unary operators to ndarray.c

Mon, 7 Oct 2019

version 0.14

    made the internal binary_op function tighter, and added keyword arguments to linspace

Sat, 4 Oct 2019

version 0.13

    added the <, <=, >, >= binary operators to ndarray

Fri, 4 Oct 2019

version 0.12

    added .flatten to ndarray, ones, zeros, and eye to linalg

Thu, 3 Oct 2019

version 0.11

    binary operators are now based on macros<|MERGE_RESOLUTION|>--- conflicted
+++ resolved
@@ -1,14 +1,12 @@
 Mon, 23 Nov 2020
 
-<<<<<<< HEAD
 version 1.4.8
 
     fixed convolve
-=======
+
 version 1.4.7.
 
     fixed iteration loop in norm
->>>>>>> f6f95f39
 
 Fri, 20 Nov 2020
 
