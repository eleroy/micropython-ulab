--- conflicted
+++ resolved
@@ -1,16 +1,14 @@
-<<<<<<< HEAD
 wed, 27 Jan 2021
 
 version 2.1.4
 
     arrays can now be initialised from nested iterables
-=======
+
 Thu, 21 Jan 2021
 
 version 2.1.3
 
     added ifndef/endif wrappers in ulab.h
->>>>>>> bd4b9eea
 
 Fri, 15 Jan 2021
 
